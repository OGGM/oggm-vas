--- conflicted
+++ resolved
@@ -460,11 +460,7 @@
 
     ny = len(years)
     mu_hp = int(cfg.PARAMS['mu_star_halfperiod'])
-<<<<<<< HEAD
-    mb_per_mu = pd.Series(index=years, dtype=np.float)
-=======
     mb_per_mu = pd.Series(index=years, dtype=float)
->>>>>>> ee63b9f4
 
     # get mass balance relevant climate parameters
     years, temp, prcp = get_yearly_mb_temp_prcp(gdir, year_range=[y0, y1])
